import os
import pickle
import os

from cryptography.fernet import Fernet
from pydantic import BaseModel

from database.basic_mongo import UserDocument, LogDocument
from log.basic_log_types import LogOrigins, log_type_info
from responses.basic_responses import BasicResponse
from security.basic_encription import ObjectEncryptor


class BasicMongoConfig(BaseModel):
    db: str
    username: str
    password: str

    def model_dump(self, **kwargs) -> dict:
        """
        Return a dict with the model data.
        :return: dict
        """
        dump = {"db": self.db,
                "username": self.username,
                "password": self.password}

        return dump


class BasicSecurityConfig:
    def __init__(self, path_to_secrets: str):
        self.path_to_secrets: str = path_to_secrets
        self.secret: bytes = self._load_encryption_key(os.path.join(self.path_to_secrets, "secret.pkl"))
        # Encryption Section
        self.encryptor_backend = ObjectEncryptor(key=self.secret)

    def _load_encryption_key(self, path_to) -> bytes:
        """
        This method handles the loading of the encryption key.
        If the file exists, it loads a key otherwise it creates a new one.
        :return: Encryption key as bytes
        """
        try:
            # Load the encryption key using pickle
            with open(path_to, 'rb') as file:
                self.secret_key = pickle.load(file)
        except FileNotFoundError:
            # Create a new encryption key
            os.makedirs(os.path.dirname(path_to), exist_ok=True)
            self.secret_key = Fernet.generate_key()
            # Save the encryption key using pickle
            with open(path_to, 'wb') as file:
                pickle.dump(self.secret_key, file)
<<<<<<< HEAD
        return self.secret_key
=======
        return self.secret_key

    def add_user(self, username: str, password: str) -> BasicResponse:
        """
        Add a user to the database.
        :param username: Username
        :param password: Password
        :return: True if the user was added successfully, False otherwise
        """
        try:
            # Create a User Document
            encrypted_password = self.encryptor_backend.encrypt_object(password)
            new_user = UserDocument(username=username, password=encrypted_password)
            # Check if the user already exists
            user = UserDocument.objects(username=username)
            if len(user) == 0:
                # Save the user in the database
                new_user.save()

                LogDocument(log_origin=LogOrigins.BACKEND.value, log_type=log_type_info,
                            message=f"User added: {username}").save()
                response = BasicResponse(success=True, status_code=200, message="User added: successfully")
            else:
                LogDocument(log_origin=LogOrigins.BACKEND.value, log_type=log_type_info,
                            message=f"User already exists: {username}").save()
                response = BasicResponse(success=True, status_code=400, message="User already exists")
        except ValueError as e:
            LogDocument(log_origin=LogOrigins.BACKEND.value, log_type=log_type_info,
                        message=f"Invalid Value: {e}").save()
            response = BasicResponse(success=False, status_code=400, message=f'Invalid Value: {e}')
        except Exception as e:
            LogDocument(log_origin=LogOrigins.BACKEND.value, log_type=log_type_info,
                        message=str(e)).save()
            response = BasicResponse(success=False, status_code=500, message=str(e))

        return response
>>>>>>> a0909760
<|MERGE_RESOLUTION|>--- conflicted
+++ resolved
@@ -52,9 +52,6 @@
             # Save the encryption key using pickle
             with open(path_to, 'wb') as file:
                 pickle.dump(self.secret_key, file)
-<<<<<<< HEAD
-        return self.secret_key
-=======
         return self.secret_key
 
     def add_user(self, username: str, password: str) -> BasicResponse:
@@ -90,5 +87,4 @@
                         message=str(e)).save()
             response = BasicResponse(success=False, status_code=500, message=str(e))
 
-        return response
->>>>>>> a0909760
+        return response