import os

from flask import Flask, request, redirect
from flask_cors import CORS
from flask_mongoengine import MongoEngine
from pymongo import MongoClient
from flask_uploads import UploadSet, configure_uploads, ARCHIVES
from pymongo.errors import DuplicateKeyError

from config.backend_config import BasicMongoConfig, BasicSecurityConfig
from database.basic_mongo import *
from frontData.basic_record_types import BasicRecordSessionData
from log.basic_log_types import LogOrigins, log_type_warning, log_type_info, log_type_error
from responses.basic_responses import DataResponse, BasicResponse, ListResponse, TokenResponse
from utils.utils import get_now_standard

from flask_jwt_extended import JWTManager, create_access_token, create_refresh_token, jwt_required

# Initialize Flask
app = Flask(__name__)
# Enable CORS for all routes
CORS(app)

# Set the secret key to enable JWT authentication
security_config = BasicSecurityConfig(path_to_secrets=os.path.join(os.getcwd(), 'secrets'))
<<<<<<< HEAD
app.config['JWT_SECRET_KEY'] = security_config.secret
jwt = JWTManager(app)
=======
app.config['JWT_SECRET_KEY'] = security_config.secret_key
# jwt = JWTManager(app)
>>>>>>> 79096439

# Configure MongoDB
mongo_config = BasicMongoConfig(db='visia_demo', username='rootuser', password='rootpass')
app.config['MONGODB_SETTINGS'] = mongo_config.model_dump()
# Initialize MongoDB
mongo = MongoEngine()
mongo.init_app(app)
# Create a user
security_config.add_user(username="frontUser", password="frontPass")


# Endpoints Section
@app.errorhandler(404)
def resource_not_found():
    """
    An error-handler to ensure that 404 errors are returned as JSON.
    :return: A BasicResponse representing a 404 error.
    """
    response = BasicResponse(success=False, status_code=404, message=f"Resource not found: {request.url}")
    return response.model_dump()


@app.errorhandler(DuplicateKeyError)
def resource_not_found(e):
    """
    An error-handler to ensure that MongoDB duplicate key errors are returned as JSON.
    :return: A BasicResponse representing a duplicate key error from MongoDB.
    """
    response = BasicResponse(success=False, status_code=500, message=f"Duplicate key error: {str(e)}")
    return response.model_dump_json()


@app.route('/')
def index():
    """
    A simple endpoint with a welcome message from the Backend.
    :return: A welcome message from the Backend.
    """
    return 'Welcome to the backend!'


@app.route('/poll')
def poll():
    """
    A simple endpoint to test the connection with the Backend
    :return: A BasicResponse with the status of the Backend
    """
    try:
        # Initialize a MongoClient
        client = MongoClient('mongodb://localhost:27017/', serverSelectionTimeoutMS=2000)
        # Ping the MongoDB server
        is_up = client.admin.command('ping')
        # Close the MongoClient
        client.close()

        if is_up.get("ok") == 1.0:
            response = BasicResponse(success=True, message="Flask and MongoDB are UP!", status_code=200)
        else:
            response = BasicResponse(success=False, message="Flask is UP! and MongoDB is UP but not WORKING!",
                                     status_code=400)
    except (Exception or ConnectionError or TimeoutError):
        response = BasicResponse(success=False, message="Flask is UP! but MongoDB is DOWN!", status_code=503)

    return response.model_dump_json()


# Security Section

@app.route('/requestAccessTokenByUser', methods=['POST'])
def get_access_token_by_secret():
    """
    Endpoint to get an access token from the Backend.
    :return: A JSON object with a message and a status code.
    """
    try:
        user_name = request.json.get('username', "UNK")
        user_pass = request.json.get('password', "UNK")
        front_user = UserDocument.objects(username=user_name).first()

        if user_pass == security_config.encryptor_backend.decrypt_object(front_user.password):
            LogDocument(log_origin=LogOrigins.BACKEND.value, log_type=log_type_info,
                        message=f"Successful login: {user_name}").save()

            access_token = create_access_token(identity=user_name)
            refresh_token = create_refresh_token(identity=user_name)
            LogDocument(log_origin=LogOrigins.BACKEND.value, log_type=log_type_info,
                        message=f"Tokens created successfully: {user_name}").save()

            response = TokenResponse(success=True, status_code=200, message="Tokens created successfully",
                                     access_token=access_token, refresh_token=refresh_token)
        else:
            LogDocument(log_origin=LogOrigins.BACKEND.value, log_type=log_type_warning,
                        message=f"Invalid credentials: {user_name}").save()
            response = BasicResponse(success=False, status_code=401, message="Invalid credentials")
    except Exception as e:
        LogDocument(log_origin=LogOrigins.BACKEND.value, log_type=log_type_error,
                    message=f"Error: {e}").save()
        response = BasicResponse(success=False, status_code=500, message=str(e))
    return response.model_dump_json()


# Log Section
@app.route('/log/addLogFrontEnd', methods=['POST'])
def upload_log_frontend() -> str:
    """
    Endpoint to log data from the FrontEnd
    :return: A JSON object with a message and a status code.
    """
    # Get data from request body
    log_type = request.json.get('log_type')
    message = request.json.get('message')

    response = LogActionsMongoDB(log_origin=LogOrigins.FRONTEND.value, log_type=log_type, message=message).insert_log()
    return response.model_dump_json()


@app.route('/log/addLogBackEnd', methods=['POST'])
def upload_log_backend() -> str:
    """
    Endpoint to log data from the BackEnd
    :return: A JSON object with a message and a status code.
    """
    # Get data from request body
    log_type = request.json.get('log_type')
    message = request.json.get('message')

    response = LogActionsMongoDB(log_origin=LogOrigins.BACKEND.value, log_type=log_type, message=message).insert_log()
    return response.model_dump_json()


# Endpoint to retrieve logs by type
@app.route('/log/getLogsBy', methods=['GET'])
def get_logs_by() -> str:
    """
    Endpoint to retrieve logs from the MongoDB database based on specified filters.
    We use a dictionary containing filter criteria, if one of the is empty we ignore and use the others, e.g.,
     {'log_type': 'DEBUG', 'log_origin': 'BACKEND'., 'id': '096asdf'}
    :return: A JSON object with a list of logs or a message and a status code.
    """
    try:
        # Get data from request
        data = request.args
        # Get data from request body
        query = {key: value for key, value in data.items() if value != ""}
        # Create a Log Action
        response = LogActionsMongoDB.get_logs_by_type(query)

    except Exception as e:
        response = BasicResponse(success=False, status_code=500, message=str(e))

    return response.model_dump_json()


# Render section
record_data = BasicRecordSessionData(patient_id="001-T-PAT", crd_id="001-T-CRD")


# Render functions for the frontend
@app.route('/render/getRecordData')
def get_record_session_data():
    try:
        response = DataResponse(success=True, status_code=200, message="Data for Record-Session is ready",
                                data=record_data.model_dump())
    except ValueError as e:
        response = DataResponse(success=False, status_code=400, message=f"Value Error: {e}", data={})
    except Exception as e:
        response = DataResponse(success=False, status_code=400, message=f"Error: {e}", data={})

    return response.model_dump()


@app.route('/video', methods=['GET'])
def get_render_video():
    """
    Endpoint to render a video file from a get request.
    :return: a redirection to the VideoRecording Frontend service.
    """
    try:
        # Get data from request
        record_data.crd_id = request.args.get('crd', "UNK")
        record_data.patient_id = request.args.get('pid', "UNK")
        # Add a log
        LogDocument(log_origin=LogOrigins.BACKEND.value, log_type=log_type_info,
                    message=f"Video requested: {record_data.crd_id}--{record_data.patient_id}").save()
    except Exception as e:
        LogDocument(log_origin=LogOrigins.BACKEND.value, log_type=log_type_error, message=str(e)).save()
    return redirect(f"http://localhost:5173/")


# Data Handler Section

# Configure file uploads
upload_files = os.path.join(os.getcwd(), 'uploads')
app.config['UPLOADED_DEFAULT_DEST'] = upload_files  # Change this to your desired upload directory
app.config['UPLOADED_DEFAULT_URL'] = 'http://localhost:5000/uploads/'  # Change this to your server's URL
app.config['UPLOADED_DEFAULT_ALLOW'] = set(ARCHIVES)
app.config['UPLOADED_DEFAULT_DENY'] = set()
uploads = UploadSet('default', extensions=('',))
configure_uploads(app, (uploads,))


@app.route('/video/uploads', methods=['POST'])
@jwt_required()
def upload_video() -> str:
    """
    Endpoint to upload a video file to the server.
    :return: A BasicResponse with a message and a status code.
    """
    try:
        # Get the video file from the request
        video = request.files.get('video')

        # Save the video file to a specified path
        # save = os.path.join(upload_files, f"video.filename.webm")

        video_buffer = video.stream.read()
        video_encrypted = security_config.encryptor_backend.encrypt_object(video_buffer)

        # Get the data from the request body
        crd_id = request.form.get('crd_id', "UNK")
        patient_id = request.form.get('patient_id', "UNK")
        file_name = request.form.get('file_name', f"{crd_id}--{patient_id}--{get_now_standard()}.webm")

        # Create a VideoAction
        video_act = VideoActionsMongoDB(crd_id=crd_id, patient_id=patient_id, filename=file_name)
        # Save the video path to MongoDB
        response = video_act.insert_video(video_encrypted)

        # Log the video upload
        if response.success:
            LogDocument(log_origin=LogOrigins.BACKEND.value, log_type=log_type_info,
                        message=f"Video uploaded: {file_name}").save()
        else:
            LogDocument(log_origin=LogOrigins.BACKEND.value, log_type=log_type_error,
                        message=f"Video not uploaded: {file_name}").save()

    except Exception as e:
        # Add a log
        LogDocument(log_origin=LogOrigins.BACKEND.value, log_type=log_type_error, message=str(e)).save()
        response = BasicResponse(success=False, status_code=500, message=str(e))

    return response.model_dump_json()


@app.route('/video/downloadBy', methods=['GET'])
@jwt_required()
def download_video():
    """
    Endpoint to download a video file from the server.
    :return:
    """
    try:
        # Get the data from the request
        data = request.args
        # Get data from request body
        query = {key: value for key, value in data.items() if value != ""}
        # Create a VideoAction
        videos_obj = VideoActionsMongoDB.get_videos_by(query)

        if videos_obj.success and videos_obj.data:
            # Get the video file
            videos_found: list = []
            for obj_mongo in videos_obj.data:
                video_name = obj_mongo.get("filename")
                videos_found.append(video_name)

                file_mongo = obj_mongo.get("file")
                video_encrypted = file_mongo.read()
                video = security_config.encryptor_backend.decrypt_object(video_encrypted)

                # Write the video file to a specified path
                if not os.path.exists(upload_files):
                    os.makedirs(upload_files)
                file_path = os.path.join(upload_files, video_name)
                with open(file_path, 'wb') as f:
                    f.write(video)

            LogDocument(log_origin=LogOrigins.BACKEND.value, log_type=log_type_info,
                        message=f"Video/s downloaded successfully: {videos_found}").save()
            response = ListResponse(success=True, status_code=200, message="Videos downloaded successfully",
                                    data=videos_found)
        else:
            LogDocument(log_origin=LogOrigins.BACKEND.value, log_type=log_type_warning,
                        message=f"Video/s not found: {query}").save()
            response = BasicResponse(success=False, status_code=400, message="Video/s not found")
    except Exception as e:
        LogDocument(log_origin=LogOrigins.BACKEND.value, log_type=log_type_error, message=str(e)).save()
        response = BasicResponse(success=False, status_code=500, message=str(e))

    return response.model_dump_json()


@app.route("/protected", methods=["GET"])
@jwt_required()
def protected():
    """
    Endpoint to test JWT authentication.
    :return: A BasicResponse with a message and a status code.
    """
    response = BasicResponse(success=True, status_code=200, message="Access granted")
    return response.model_dump_json()


if __name__ == '__main__':
    app.run(debug=True)<|MERGE_RESOLUTION|>--- conflicted
+++ resolved
@@ -23,13 +23,8 @@
 
 # Set the secret key to enable JWT authentication
 security_config = BasicSecurityConfig(path_to_secrets=os.path.join(os.getcwd(), 'secrets'))
-<<<<<<< HEAD
 app.config['JWT_SECRET_KEY'] = security_config.secret
 jwt = JWTManager(app)
-=======
-app.config['JWT_SECRET_KEY'] = security_config.secret_key
-# jwt = JWTManager(app)
->>>>>>> 79096439
 
 # Configure MongoDB
 mongo_config = BasicMongoConfig(db='visia_demo', username='rootuser', password='rootpass')
@@ -275,7 +270,6 @@
 
 
 @app.route('/video/downloadBy', methods=['GET'])
-@jwt_required()
 def download_video():
     """
     Endpoint to download a video file from the server.
